--- conflicted
+++ resolved
@@ -1462,14 +1462,10 @@
                 if c == b'~' && run_length != el.run_length {
                     return false;
                 }
-<<<<<<< HEAD
                 el.c == c
                     && (!both && !el.both
                         || (run_length + el.run_length) % 3 != 0
                         || run_length % 3 == 0)
-=======
-                el.c == c && (!both && !el.both || (run_length + el.run_length) % 3 != 0 || run_length % 3 == 0)
->>>>>>> a9a6ed7c
             });
 
         if let Some((matching_ix, matching_el)) = res {
