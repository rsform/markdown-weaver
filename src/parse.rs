--- conflicted
+++ resolved
@@ -58,31 +58,11 @@
     Strong,
     Code,
 
-    /// A link. The first field is the link type, the second the destination URL and the third is a title
-    Link(LinkType, Cow<'a, str>, Cow<'a, str>),
-
-    /// An image. The first field is the link type, the second the destination URL, and the third is a title
-    Image(LinkType, Cow<'a, str>, Cow<'a, str>),
-}
-
-#[derive(Clone, Debug, PartialEq)]
-pub enum LinkType {
-    /// Inline link like `[foo](bar)`
-    Inline,
-    /// Reference link like `[foo][bar]`
-    Reference,
-    /// Reference without destination in the document, but resolved by the broken_link_callback
-    ReferenceUnknown,
-    /// Collapsed link like `[foo][]`
-    Collapsed,
-    /// Collapsed link without destination in the document, but resolved by the broken_link_callback
-    CollapsedUnknown,
-    /// Shortcut link like `[foo]`
-    Shortcut,
-    /// Shortcut without destination in the document, but resolved by the broken_link_callback
-    ShortcutUnknown,
-    /// Autolink like `<http://foo.bar/baz>`
-    Autolink,
+    /// A link. The first field is the destination URL and the second is a title
+    Link(Cow<'a, str>, Cow<'a, str>),
+
+    /// An image. The first field is the destination URL and the second is a title
+    Image(Cow<'a, str>, Cow<'a, str>),
 }
 
 #[derive(Clone, Debug, PartialEq)]
@@ -1820,7 +1800,6 @@
     }
 }
 
-<<<<<<< HEAD
 fn scan_link_destination_plain<'t, 'a>(scanner: &mut InlineScanner<'t, 'a>) -> Option<Cow<'a, str>> {
     let mut url = String::new();
     let mut nest = 0;
@@ -1848,56 +1827,6 @@
                     if !(c_next <= '\x7f' && is_ascii_punctuation(c_next as u8)) {
                         if !still_borrowed {
                             url.push('\\');
-=======
-        // scan dest
-        let (dest, title, beg, end, next, typ) = if data[i..].starts_with('(') {
-            i += 1;
-            i += self.scan_whitespace_inline(&data[i..]);
-            if i >= size { return None; }
-
-            let linkdest = scan_link_dest(&data[i..]);
-            if linkdest.is_none() { return None; }
-            let (n, raw_dest) = linkdest.unwrap();
-            let dest = unescape(raw_dest);
-            i += n;
-
-            i += self.scan_whitespace_inline(&data[i..]);
-            if i == size { return None; }
-
-            // scan title
-            let (n_title, title_beg, title_end) = self.scan_link_title(&data[i..]);
-            let title = if n_title == 0 {
-                Borrowed("")
-            } else {
-                let (title_beg, title_end) = (i + title_beg, i + title_end);
-                i += n_title;
-                // TODO: not just unescape, remove containers from newlines
-                unescape(&data[title_beg..title_end])
-            };
-            i += self.scan_whitespace_inline(&data[i..]);
-            if i == size || data.as_bytes()[i] != b')' { return None; }
-            i += 1;
-            (dest, title, text_beg, text_end, i, LinkType::Inline)
-        } else {
-            // try link reference
-            let j = i + self.scan_whitespace_inline(&data[i..]);
-            let (n_ref, ref_beg, ref_end, _) = self.scan_link_label(&data[j..]);
-            let (ref_beg, ref_end) = if n_ref == 0 || ref_beg == ref_end {
-                (text_beg, text_end)
-            } else {
-                (j + ref_beg, j + ref_end)
-            };
-            if n_ref != 0 {
-                i = j + n_ref;
-            }
-            let reference = self.normalize_link_ref(&data[ref_beg..ref_end]);
-            let (dest, title, unknown) = match self.links.get(&reference) {
-                Some(&(ref dest, ref title)) => (dest.clone(), title.clone(), false),
-                None => {
-                    if let Some(ref callback) = self.broken_link_callback {
-                        if let Some(val) = callback(&reference, &data[ref_beg..ref_end]) {
-                            (val.0.into(), val.1.into(), true)
->>>>>>> 43275117
                         } else {
                             bytecount += '\\'.len_utf8();
                         }
@@ -1909,7 +1838,6 @@
                 } else {
                     return None;
                 }
-<<<<<<< HEAD
             }
             _ => {}
         }
@@ -1917,34 +1845,6 @@
             bytecount += c.len_utf8();
         } else {
             url.push(c);
-=======
-            };
-            let typ = if n_ref == 0 {
-                if unknown {
-                    LinkType::ShortcutUnknown
-                } else {
-                    LinkType::Shortcut
-                }
-            } else if ref_beg == ref_end {
-                if unknown {
-                    LinkType::CollapsedUnknown
-                } else {
-                    LinkType::Collapsed
-                }
-            } else {
-                if unknown {
-                    LinkType::ReferenceUnknown
-                } else {
-                    LinkType::Reference
-                }
-            };
-            (dest, title, text_beg, text_end, i, typ)
-        };
-        if is_image {
-            Some((Tag::Image(typ, dest, title), beg, end, next))
-        } else {
-            Some((Tag::Link(typ, dest, title), beg, end, next))
->>>>>>> 43275117
         }
     }
     None
@@ -2092,7 +1992,6 @@
         return None;
     }
 
-<<<<<<< HEAD
     let mut ended = false;
     while let Some(c) = scanner.next() {
         match c {
@@ -2102,19 +2001,6 @@
             b'>' | b'<' => break,
             _ if ended => return None,
             c => uri.push(c as char),
-=======
-    fn char_lt(&mut self) -> Option<Event<'a>> {
-        let tail = &self.text[self.off .. self.limit()];
-        if let Some((n, link)) = scan_autolink(tail) {
-            let next = self.off + n;
-            self.off += 1;
-            self.state = State::Literal;
-            return Some(self.start(Tag::Link(LinkType::Autolink, link, Borrowed("")), next - 1, next))
-        }
-        let n = self.scan_inline_html(tail);
-        if n != 0 {
-            return Some(self.inline_html_event(n))
->>>>>>> 43275117
         }
     };
     scanner.unget();
