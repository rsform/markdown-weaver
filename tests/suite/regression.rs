// This file is auto-generated by the build script
// Please, do not modify it manually

use super::test_markdown_html;

#[test]
fn regression_test_1() {
    let original = r##"<details><summary>Testing 1..2..3..</summary>

This is a test of the details element.

</details>
"##;
    let expected = r##"<details><summary>Testing 1..2..3..</summary>
<p>This is a test of the details element.</p>
</details>
"##;

    test_markdown_html(original, expected, false, false, false);
}

#[test]
fn regression_test_2() {
    let original = r##"see the [many] [articles] [on] [QuickCheck].

[many]: https://medium.com/@jlouis666/quickcheck-advice-c357efb4e7e6
[articles]: http://www.quviq.com/products/erlang-quickcheck/
[on]: https://wiki.haskell.org/Introduction_to_QuickCheck1
[QuickCheck]: https://hackage.haskell.org/package/QuickCheck
"##;
    let expected = r##"<p>see the 
  <a href="https://medium.com/@jlouis666/quickcheck-advice-c357efb4e7e6">many</a> 
  <a href="http://www.quviq.com/products/erlang-quickcheck/">articles</a> 
  <a href="https://wiki.haskell.org/Introduction_to_QuickCheck1">on</a> 
  <a href="https://hackage.haskell.org/package/QuickCheck">QuickCheck</a>.
</p>
"##;

    test_markdown_html(original, expected, false, false, false);
}

#[test]
fn regression_test_3() {
    let original = r##"[![debug-stub-derive on crates.io][cratesio-image]][cratesio]
[![debug-stub-derive on docs.rs][docsrs-image]][docsrs]

[cratesio-image]: https://img.shields.io/crates/v/debug_stub_derive.svg
[cratesio]: https://crates.io/crates/debug_stub_derive
[docsrs-image]: https://docs.rs/debug_stub_derive/badge.svg?version=0.3.0
[docsrs]: https://docs.rs/debug_stub_derive/0.3.0/
"##;
    let expected = r##"<p><a href="https://crates.io/crates/debug_stub_derive"><img src="https://img.shields.io/crates/v/debug_stub_derive.svg" alt="debug-stub-derive on crates.io" /></a>
<a href="https://docs.rs/debug_stub_derive/0.3.0/"><img src="https://docs.rs/debug_stub_derive/badge.svg?version=0.3.0" alt="debug-stub-derive on docs.rs" /></a></p>
"##;

    test_markdown_html(original, expected, false, false, false);
}

#[test]
fn regression_test_4() {
    let original = r##"|  Title A  |  Title B  |
| --------- | --------- |
| Content   | Content   |

|  Title A  |  Title B  |  Title C  |  Title D  |
| --------- | --------- | --------- | ---------:|
| Content   | Content   | Conent    | Content   |
"##;
    let expected = r##"<table><thead><tr><th>Title A  </th><th>Title B  </th></tr></thead><tbody>
<tr><td>Content   </td><td>Content   </td></tr>
</tbody></table>
<table><thead><tr><th>Title A  </th><th>Title B  </th><th>Title C  </th><th style="text-align: right">Title D  </th></tr></thead><tbody>
<tr><td>Content   </td><td>Content   </td><td>Conent    </td><td style="text-align: right">Content   </td></tr>
</tbody></table>
"##;

    test_markdown_html(original, expected, false, false, false);
}

#[test]
fn regression_test_5() {
    let original = r##"foo§__(bar)__
"##;
    let expected = r##"<p>foo§<strong>(bar)</strong></p>
"##;

    test_markdown_html(original, expected, false, false, false);
}

#[test]
fn regression_test_6() {
    let original = r##"<https://example.com> hello
"##;
    let expected = r##"<p><a href="https://example.com">https://example.com</a> hello</p>

"##;

    test_markdown_html(original, expected, false, false, false);
}

#[test]
fn regression_test_7() {
    let original = r##"[foo][bar]

<!-- foo -->
[bar]: a
"##;
    let expected = r##"<p><a href="a">foo</a></p>
<!-- foo -->
"##;

    test_markdown_html(original, expected, false, false, false);
}

#[test]
fn regression_test_8() {
    let original = r##"<!-- <dl> -->
- **foo** (u8, u8)

  make something

- **bar** (u16, u16)

  make something
"##;
    let expected = r##"<!-- <dl> -->
<ul>
<li>
<p><strong>foo</strong> (u8, u8)</p>
<p>make something</p>
</li>
<li>
<p><strong>bar</strong> (u16, u16)</p>
<p>make something</p>
</li>
</ul>

"##;

    test_markdown_html(original, expected, false, false, false);
}

#[test]
fn regression_test_9() {
    let original = r##"[`
i8
`](
../../../std/primitive.i8.html
)
"##;
    let expected = r##"<p><a href="../../../std/primitive.i8.html"><code>i8</code></a></p>
"##;

    test_markdown_html(original, expected, false, false, false);
}

#[test]
fn regression_test_10() {
    let original = r##"[a]

[a]: /url (title\\*)
"##;
    let expected = r##"<p><a href="/url" title="title\*">a</a></p>
"##;

    test_markdown_html(original, expected, false, false, false);
}

#[test]
fn regression_test_11() {
    let original = r##"[a]

[a]: /url (title\))
"##;
    let expected = r##"<p><a href="/url" title="title)">a</a></p>
"##;

    test_markdown_html(original, expected, false, false, false);
}

#[test]
fn regression_test_12() {
    let original = r##"[a]

[a]: /url (title))
"##;
    let expected = r##"<p>[a]</p>
<p>[a]: /url (title))</p>
"##;

    test_markdown_html(original, expected, false, false, false);
}

#[test]
fn regression_test_13() {
    let original = r##"a <?php this is not a valid processing tag
---
b <?php but this is ?>
"##;
    let expected = r##"<h2>a &lt;?php this is not a valid processing tag</h2>
<p>b <?php but this is ?></p>
"##;

    test_markdown_html(original, expected, false, false, false);
}

#[test]
fn regression_test_14() {
    let original = r##"[a]: u\
foo
"##;
    let expected = r##"<p>foo</p>
"##;

    test_markdown_html(original, expected, false, false, false);
}

#[test]
fn regression_test_15() {
    let original = r##"\`foo`
"##;
    let expected = r##"<p>`foo`</p>
"##;

    test_markdown_html(original, expected, false, false, false);
}

#[test]
fn regression_test_16() {
    let original = r##"foo\\
bar
"##;
    let expected = r##"<p>foo\
bar</p>
"##;

    test_markdown_html(original, expected, false, false, false);
}

#[test]
fn regression_test_17() {
    let original = r##"1\. foo

1\) bar
"##;
    let expected = r##"<p>1. foo</p>
<p>1) bar</p>
"##;

    test_markdown_html(original, expected, false, false, false);
}

#[test]
fn regression_test_18() {
    let original = r##"1...

1.2.3.

1 2 3 .

1.|2.-3.

1)2)3)
"##;
    let expected = r##"<p>1...</p>
<p>1.2.3.</p>
<p>1 2 3 .</p>
<p>1.|2.-3.</p>
<p>1)2)3)</p>
"##;

    test_markdown_html(original, expected, false, false, false);
}

#[test]
fn regression_test_19() {
    let original = r##"[](<<>)
"##;
    let expected = r##"<p>[](&lt;&lt;&gt;)</p>
"##;

    test_markdown_html(original, expected, false, false, false);
}

#[test]
fn regression_test_20() {
    let original = r##"\``foo``bar`
"##;
    let expected = r##"<p>`<code>foo``bar</code></p>
"##;

    test_markdown_html(original, expected, false, false, false);
}

#[test]
fn regression_test_21() {
    let original = r##"\\`foo`
"##;
    let expected = r##"<p>\<code>foo</code></p>
"##;

    test_markdown_html(original, expected, false, false, false);
}

#[test]
fn regression_test_22() {
    let original = r##"[\\]: x

YOLO
"##;
    let expected = r##"<p>YOLO</p>
"##;

    test_markdown_html(original, expected, false, false, false);
}

#[test]
fn regression_test_23() {
    let original = r##"lorem ipsum
A | B
---|---
foo | bar
"##;
    let expected = r##"<p>lorem ipsum
A | B
---|---
foo | bar</p>
"##;

    test_markdown_html(original, expected, false, false, false);
}

#[test]
fn regression_test_24() {
    let original = r##"foo|bar  
---|---
foo|bar
"##;
    let expected = r##"<table><thead><tr><th>foo</th><th>bar</th></tr></thead>
<tbody><tr><td>foo</td><td>bar</td></tr></tbody>
</table>
"##;

    test_markdown_html(original, expected, false, false, false);
}

#[test]
fn regression_test_25() {
    let original = r##"foo|bar\\
---|---
foo|bar
"##;
    let expected = r##"<table><thead><tr><th>foo</th><th>bar\</th></tr></thead>
<tbody><tr><td>foo</td><td>bar</td></tr></tbody>
</table>
"##;

    test_markdown_html(original, expected, false, false, false);
}

#[test]
fn regression_test_26() {
    let original = r##"[<foo>](url)
"##;
    let expected = r##"<p><a href="url"><foo></a></p>
"##;

    test_markdown_html(original, expected, false, false, false);
}

#[test]
fn regression_test_27() {
    let original = r##"[<foo>bar</foo>](url)
"##;
    let expected = r##"<p><a href="url"><foo>bar</foo></a></p>
"##;

    test_markdown_html(original, expected, false, false, false);
}

#[test]
fn regression_test_28() {
    let original = r##"![<http://example.com>](http://example.com/logo.png)
"##;
    let expected = r##"<p><img alt="http://example.com" src="http://example.com/logo.png"></p>
"##;

    test_markdown_html(original, expected, false, false, false);
}

#[test]
fn regression_test_29() {
    let original = r##"[<http://one> <http://two>](url)
"##;
    let expected = r##"<p><a href="url"></a><a href="http://one">http://one</a> <a href="http://two">http://two</a></p>
"##;

    test_markdown_html(original, expected, false, false, false);
}

#[test]
fn regression_test_30() {
    let original = r##"Markdown | Less | Pretty
--- | --- | ---
 
some text
"##;
    let expected = r##"<table><thead><tr><th>Markdown </th><th> Less </th><th> Pretty</th></tr></thead><tbody>
</tbody></table>
<p>some text</p>
"##;

    test_markdown_html(original, expected, false, false, false);
}

#[test]
fn regression_test_31() {
    let original = r##"1. > foo
2. >
"##;
    let expected = r##"<ol>
<li>
<blockquote>
<p>foo</p>
</blockquote>
</li>
<li>
<blockquote>
</blockquote>
</li>
</ol>
"##;

    test_markdown_html(original, expected, false, false, false);
}

#[test]
fn regression_test_32() {
    let original = r##"[
x

]: f
"##;
    let expected = r##"<p>[
x</p>
<p>]: f</p>
"##;

    test_markdown_html(original, expected, false, false, false);
}

#[test]
fn regression_test_33() {
    let original = r##"[foo]:
"##;
    let expected = r##"<p>[foo]:</p>
"##;

    test_markdown_html(original, expected, false, false, false);
}

#[test]
fn regression_test_34() {
    let original = r##"> [foo
> bar]: /url
>
> [foo bar]
"##;
    let expected = r##"<blockquote>
<p><a href="/url">foo bar</a></p>
</blockquote>
"##;

    test_markdown_html(original, expected, false, false, false);
}

#[test]
fn regression_test_35() {
    let original = r##"> foo | bar
> --- | ---
yolo | swag
"##;
    let expected = r##"<blockquote>
<table><thead><tr><th>foo</th><th>bar</th></tr></thead></table>
</blockquote>
<p>yolo | swag</p>
"##;

    test_markdown_html(original, expected, false, false, false);
}

#[test]
fn regression_test_36() {
    let original = r##"<foo bar>
"##;
    let expected = r##"<foo bar>
"##;

    test_markdown_html(original, expected, false, false, false);
}

#[test]
fn regression_test_37() {
    let original = r##"<foo bar =
 "hi"> 
"##;
    let expected = r##"<p><foo bar =
 "hi"> </p>
"##;

    test_markdown_html(original, expected, false, false, false);
}

#[test]
fn regression_test_38() {
    let original = r##"~~*_**__

__a__
"##;
    let expected = r##"<p>~~*_**__</p>
<p><strong>a</strong></p>
"##;

    test_markdown_html(original, expected, false, false, false);
}

#[test]
fn regression_test_39() {
    let original = r##"> `
> `
"##;
    let expected = r##"<blockquote>
<p><code></code></p>
</blockquote>
"##;

    test_markdown_html(original, expected, false, false, false);
}

#[test]
fn regression_test_40() {
    let original = r##"`\|`
"##;
    let expected = r##"<p><code>\|</code></p>
"##;

    test_markdown_html(original, expected, false, false, false);
}

#[test]
fn regression_test_41() {
    let original = r##"Paragraph 1
    
Paragraph 2
"##;
    let expected = r##"<p>Paragraph 1</p>
<p>Paragraph 2</p>
"##;

    test_markdown_html(original, expected, false, false, false);
}

#[test]
fn regression_test_42() {
    let original = r##"\[[link text](https://www.google.com/)\]
"##;
    let expected = r##"<p>[<a href="https://www.google.com/">link text</a>]</p>
"##;

    test_markdown_html(original, expected, false, false, false);
}

#[test]
fn regression_test_43() {
    let original = r##"foo | bar
--- | ---
[a](< | url>)
"##;
    let expected = r##"<table><thead><tr><th>foo</th><th>bar</th></tr></thead><tbody><tr><td>[a](&lt;</td><td>url&gt;)</td></tr></tbody></table>
"##;

    test_markdown_html(original, expected, false, false, false);
}

#[test]
fn regression_test_44() {
    let original = r##"[a](url "
- - -
")
"##;
    let expected = r##"<p>[a](url "</p>
<hr>
<p>")</p>
"##;

    test_markdown_html(original, expected, false, false, false);
}

#[test]
fn regression_test_45() {
    let original = r##"[a](url

)
"##;
    let expected = r##"<p>[a](url</p>
<p>)</p>
"##;

    test_markdown_html(original, expected, false, false, false);
}

#[test]
fn regression_test_46() {
    let original = r##"[a](b "

")
"##;
    let expected = r##"<p>[a](b &quot;</p>
<p>&quot;)</p>
"##;

    test_markdown_html(original, expected, false, false, false);
}

#[test]
fn regression_test_47() {
    let original = r##"<http:// >
"##;
    let expected = r##"<p>&lt;http:// &gt;</p>
"##;

    test_markdown_html(original, expected, false, false, false);
}

#[test]
fn regression_test_48() {
    let original = r##"<http://>
"##;
    let expected = r##"<p>&lt;http://&gt;</p>
"##;

    test_markdown_html(original, expected, false, false, false);
}

#[test]
fn regression_test_49() {
    let original = r##"foo | bar
--- | ---
<http://| baz
"##;
    let expected = r##"<table>
<thead>
<tr><th>foo</th><th>bar</th></tr>
</thead>
<tbody>
<tr><td>&lt;http://</td><td>baz</td></tr>
</tbody>
</table>
"##;

    test_markdown_html(original, expected, false, false, false);
}

#[test]
fn regression_test_50() {
    let original = r##"foo | bar
--- | ---
<http://|>
"##;
    let expected = r##"<table>
<thead>
<tr><th>foo</th><th>bar</th></tr>
</thead>
<tbody>
<tr><td>&lt;http://</td><td>&gt;</td></tr>
</tbody>
</table>
"##;

    test_markdown_html(original, expected, false, false, false);
}

#[test]
fn regression_test_51() {
    let original = r##"<sup>\*hi</sup>\_
"##;
    let expected = r##"<p><sup>*hi</sup>_</p>
"##;

    test_markdown_html(original, expected, false, false, false);
}

#[test]
fn regression_test_52() {
    let original = r##"email: <john@example.com>\_
"##;
    let expected = r##"<p>email: <a href="mailto:john@example.com">john@example.com</a>_</p>
"##;

    test_markdown_html(original, expected, false, false, false);
}

#[test]
fn regression_test_53() {
    let original = r##"> [link](/url 'foo
> bar')
"##;
    let expected = r##"<blockquote>
<p><a href="/url" title="foo
bar">link</a></p>
</blockquote>
"##;

    test_markdown_html(original, expected, false, false, false);
}

#[test]
fn regression_test_54() {
    let original = r##"> [foo
> bar]: /url
>
> [foo bar]
"##;
    let expected = r##"<blockquote>
<p><a href="/url">foo bar</a></p>
</blockquote>
"##;

    test_markdown_html(original, expected, false, false, false);
}

#[test]
fn regression_test_55() {
    let original = r##"> [foo   bar]: /url
>
> [foo
> bar]
"##;
    let expected = r##"<blockquote>
<p><a href="/url">foo
bar</a></p>
</blockquote>
"##;

    test_markdown_html(original, expected, false, false, false);
}

#[test]
fn regression_test_56() {
    let original = r##"> - [a
> b c]: /foo

[a b c]
"##;
    let expected = r##"<blockquote>
<ul>
<li></li>
</ul>
</blockquote>
<p><a href="/foo">a b c</a></p>
"##;

    test_markdown_html(original, expected, false, false, false);
}

#[test]
fn regression_test_57() {
    let original = r##"[a
> b]: /foo

[a b] [a > b]
"##;
    let expected = r##"<p>[a</p>
<blockquote>
<p>b]: /foo</p>
</blockquote>
<p>[a b] [a > b]</p>
"##;

    test_markdown_html(original, expected, false, false, false);
}

#[test]
fn regression_test_58() {
    let original = r##"[`cargo
package`]

[`cargo package`]: https://example.com
"##;
    let expected = r##"<p><a href="https://example.com"><code>cargo package</code></a></p>
"##;

    test_markdown_html(original, expected, false, false, false);
}

#[test]
fn regression_test_59() {
    let original = r##"> [`cargo
> package`]

[`cargo package`]: https://example.com
"##;
    let expected = r##"<blockquote>
<p><a href="https://example.com"><code>cargo package</code></a></p>
</blockquote>
"##;

    test_markdown_html(original, expected, false, false, false);
}

#[test]
fn regression_test_60() {
    let original = r##"> `cargo
> package`
"##;
    let expected = r##"<blockquote>
<p><code>cargo package</code></p>
</blockquote>
"##;

    test_markdown_html(original, expected, false, false, false);
}

#[test]
fn regression_test_61() {
    let original = r##"> Note: Though you should not rely on this, all pointers to <abbr
> title="Dynamically Sized Types">DSTs</abbr> are currently twice the size of
> the size of `usize` and have the same alignment.
"##;
    let expected = r##"<blockquote>
<p>Note: Though you should not rely on this, all pointers to
<abbr title="Dynamically Sized Types">DSTs</abbr> are currently twice the size of
the size of <code>usize</code> and have the same alignment.</p>
</blockquote>
"##;

    test_markdown_html(original, expected, false, false, false);
}

#[test]
fn regression_test_62() {
    let original = r##"Lorem ipsum.[^a]

An unordered list before the footnotes:
* Ipsum
* Lorem

[^a]: Cool.
"##;
    let expected = r##"<p>Lorem ipsum.<sup class="footnote-reference"><a href="#a">1</a></sup></p>
<p>An unordered list before the footnotes:</p>
<ul>
    <li>Ipsum</li>
    <li>Lorem</li>
</ul>
<div class="footnote-definition" id="a"><sup class="footnote-definition-label">1</sup>
    <p>Cool.</p>
</div>
"##;

    test_markdown_html(original, expected, false, false, false);
}

#[test]
fn regression_test_63() {
    let original = r##"[][a]

[a]: b

# assimp-rs [![][crates-badge]][crates]

[crates]: https://crates.io/crates/assimp
[crates-badge]: http://meritbadge.herokuapp.com/assimp
"##;
    let expected = r##"<p><a href="b"></a></p>

<h1>assimp-rs <a href="https://crates.io/crates/assimp"><img alt="" src="http://meritbadge.herokuapp.com/assimp"></a></h1>
"##;

    test_markdown_html(original, expected, false, false, false);
}

#[test]
fn regression_test_64() {
    let original = r##"* A list.

   * A sublist.

   * Another sublist.


* A list.
 
   * A sublist.
 
   * Another sublist.
 
"##;
    let expected = r##"<ul>
<li>
<p>A list.</p>
<ul>
<li>
<p>A sublist.</p>
</li>
<li>
<p>Another sublist.</p>
</li>
</ul>
</li>
<li>
<p>A list.</p>
<ul>
<li>
<p>A sublist.</p>
</li>
<li>
<p>Another sublist.</p>
</li>
</ul>
</li>
</ul>
"##;

    test_markdown_html(original, expected, false, false, false);
}

#[test]
fn regression_test_65() {
    let original = r##"<foo
"##;
    let expected = r##"<p>&lt;foo</p>
"##;

    test_markdown_html(original, expected, false, false, false);
}

#[test]
fn regression_test_66() {
    let original = r##"> > a <a href
> > ="yo
> > lo">
"##;
    let expected = r##"<blockquote>
<blockquote>
<p>a <a href
="yo
lo"></p>
</blockquote>
</blockquote>
"##;

    test_markdown_html(original, expected, false, false, false);
}

#[test]
fn regression_test_67() {
    let original = r##"	-	the whitespace here are tabs
"##;
    let expected = r##"<pre><code>-	the whitespace here are tabs
</code></pre>
"##;

    test_markdown_html(original, expected, false, false, false);
}

#[test]
fn regression_test_68() {
    let original = r##"1. a
   1. a

a
2. a
"##;
    let expected = r##"<ol>
<li>a
<ol>
<li>a</li>
</ol>
</li>
</ol>
<p>a
2. a</p>
"##;

    test_markdown_html(original, expected, false, false, false);
}

#[test]
fn regression_test_69() {
    let original = r##"1. a
2. a
   2. a
"##;
    let expected = r##"<ol>
<li>a</li>
<li>a
2. a</li>
</ol>
"##;

    test_markdown_html(original, expected, false, false, false);
}

#[test]
fn regression_test_70() {
    let original = r##"* [ ] foo

* [ ] bar

baz
"##;
    let expected = r##"<ul>
<li><p><input disabled="" type="checkbox"> foo</p></li><li><p><input disabled="" type="checkbox"> bar</p></li>
</ul>
<p>baz</p>
"##;

    test_markdown_html(original, expected, false, false, false);
}

#[test]
fn regression_test_71() {
    let original = r##"* foo
    + bar
    + baz
"##;
    let expected = r##"<ul>
<li>foo
<ul>
<li>bar</li>
<li>baz</li>
</ul>
</li>
</ul>
"##;

    test_markdown_html(original, expected, false, false, false);
}

#[test]
fn regression_test_72() {
    let original = r##"[`]: xx:

[`]`]
"##;
    let expected = r##"<p>[<code>]</code>]</p>
"##;

    test_markdown_html(original, expected, false, false, false);
}

#[test]
fn regression_test_73() {
    let original = r##"~~foo~~bar
"##;
    let expected = r##"<p><del>foo</del>bar</p>
"##;

    test_markdown_html(original, expected, false, false, false);
}

#[test]
fn regression_test_74() {
    let original = r##"foo~~bar~~
"##;
    let expected = r##"<p>foo<del>bar</del></p>
"##;

    test_markdown_html(original, expected, false, false, false);
}

#[test]
fn regression_test_75() {
    let original = r##"*~~__emphasis strike strong__~~* ~~*__strike emphasis strong__*~~
"##;
    let expected = r##"<p><em><del><strong>emphasis strike strong</strong></del></em> <del><em><strong>strike emphasis strong</strong></em></del></p>
"##;

    test_markdown_html(original, expected, false, false, false);
}

#[test]
fn regression_test_76() {
    let original = r##"*~~__emphasis strike strong__~~* ~~*__`strike emphasis strong code`__*~~
"##;
    let expected = r##"<p><em><del><strong>emphasis strike strong</strong></del></em> <del><em><strong><code>strike emphasis strong code</code></strong></em></del></p>
"##;

    test_markdown_html(original, expected, false, false, false);
}

#[test]
fn regression_test_77() {
    let original = r##"*~~`emphasis strike code`~~* ~~*__strike emphasis strong__*~~
"##;
    let expected = r##"<p><em><del><code>emphasis strike code</code></del></em> <del><em><strong>strike emphasis strong</strong></em></del></p>
"##;

    test_markdown_html(original, expected, false, false, false);
}

#[test]
fn regression_test_78() {
    let original = r##"*~~`emphasis strike code`~~* ~~*__`strike emphasis strong code`__*~~
"##;
    let expected = r##"<p><em><del><code>emphasis strike code</code></del></em> <del><em><strong><code>strike emphasis strong code</code></strong></em></del></p>
"##;

    test_markdown_html(original, expected, false, false, false);
}

#[test]
fn regression_test_79() {
    let original = r##"**~~_strong strike emphasis_~~** ~~*__strike emphasis strong__*~~
"##;
    let expected = r##"<p><strong><del><em>strong strike emphasis</em></del></strong> <del><em><strong>strike emphasis strong</strong></em></del></p>
"##;

    test_markdown_html(original, expected, false, false, false);
}

#[test]
fn regression_test_80() {
    let original = r##"**~~_strong strike emphasis_~~** ~~*__`strike emphasis strong code`__*~~
"##;
    let expected = r##"<p><strong><del><em>strong strike emphasis</em></del></strong> <del><em><strong><code>strike emphasis strong code</code></strong></em></del></p>
"##;

    test_markdown_html(original, expected, false, false, false);
}

#[test]
fn regression_test_81() {
    let original = r##"**~~`strong strike code`~~** ~~*__strike emphasis strong__*~~
"##;
    let expected = r##"<p><strong><del><code>strong strike code</code></del></strong> <del><em><strong>strike emphasis strong</strong></em></del></p>
"##;

    test_markdown_html(original, expected, false, false, false);
}

#[test]
fn regression_test_82() {
    let original = r##"**~~`strong strike code`~~** ~~*__`strike emphasis strong code`__*~~
"##;
    let expected = r##"<p><strong><del><code>strong strike code</code></del></strong> <del><em><strong><code>strike emphasis strong code</code></strong></em></del></p>
"##;

    test_markdown_html(original, expected, false, false, false);
}

#[test]
fn regression_test_83() {
    let original = r##"  | foo | bar  |
  |-----|------|
  | baz | alef |

  | foo | bar  |
  |-----|------|
| baz | alef |

  | foo | bar  |
|-----|------|
  | baz | alef |

| foo | bar  |
  |-----|------|
  | baz | alef |

  | foo | bar  |
|-----|------|
| baz | alef |

| foo | bar  |
|-----|------|
  | baz | alef |

| foo | bar  |
|-----|------|
| baz | alef |

| foo | bar  |
  |-----|------|
| baz | alef |

    | foo | bar  |
    |-----|------|
    | baz | alef |

| foo | bar  |
    |-----|------|
| baz | alef |

	| foo | bar  |
	|-----|------|
	| baz | alef |

| foo | bar  |
	|-----|------|
| baz | alef |
"##;
    let expected = r##"<table><thead><tr><th> foo </th><th> bar  </th></tr></thead>
<tr><td> baz </td><td> alef </td></tr>
</table>
<table><thead><tr><th> foo </th><th> bar  </th></tr></thead>
<tr><td> baz </td><td> alef </td></tr>
</table>
<table><thead><tr><th> foo </th><th> bar  </th></tr></thead>
<tr><td> baz </td><td> alef </td></tr>
</table>
<table><thead><tr><th> foo </th><th> bar  </th></tr></thead>
<tr><td> baz </td><td> alef </td></tr>
</table>
<table><thead><tr><th> foo </th><th> bar  </th></tr></thead>
<tr><td> baz </td><td> alef </td></tr>
</table>
<table><thead><tr><th> foo </th><th> bar  </th></tr></thead>
<tr><td> baz </td><td> alef </td></tr>
</table>
<table><thead><tr><th> foo </th><th> bar  </th></tr></thead>
<tr><td> baz </td><td> alef </td></tr>
</table>
<table><thead><tr><th> foo </th><th> bar  </th></tr></thead>
<tr><td> baz </td><td> alef </td></tr>
</table>
<pre><code>| foo | bar  |
|-----|------|
| baz | alef |
</code></pre>
<p>| foo | bar  |
    |-----|------|
| baz | alef |</p>
<pre><code>| foo | bar  |
|-----|------|
| baz | alef |
</code></pre>
<p>| foo | bar  |
	|-----|------|
| baz | alef |</p>
"##;

    test_markdown_html(original, expected, false, false, false);
}

#[test]
fn regression_test_84() {
    let original = r##"### ###
"##;
    let expected = r##"<h3></h3>
"##;

    test_markdown_html(original, expected, false, false, false);
}

#[test]
fn regression_test_85() {
    let original = r##"### 
"##;
    let expected = r##"<h3></h3>
"##;

    test_markdown_html(original, expected, false, false, false);
}

#[test]
fn regression_test_86() {
    let original = r##"<!doctype html>
"##;
    let expected = r##"<!doctype html>
"##;

    test_markdown_html(original, expected, false, false, false);
}

#[test]
fn regression_test_87() {
    let original = r##"| A | table    |
| ------ | ---- |
| not   |  in  |
| a     | list|

* A blockquote:
  > inside a list item
* A Heading:
  # inside a list item
* A table:

  | inside | a       |
  | ------ | ------- |
  | list   | item    |
  | with   | leading |
  | empty  | lines   |
* A table:
  | inside  | a       |
  | ------- | ------- |
  | list    | item    |
  | without | leading |
  | empty   | lines   |
"##;
    let expected = r##"<table><thead><tr><th>A</th><th>table</th></tr></thead><tbody>
<tr><td>not</td><td>in</td></tr>
<tr><td>a</td><td>list</td></tr>
</tbody></table>
<ul>
<li>
<p>A blockquote:</p>
<blockquote>
<p>inside a list item</p>
</blockquote>
</li>
<li>
<p>A Heading:</p>
<h1>inside a list item</h1>
</li>
<li>
<p>A table:</p>
<table><thead><tr><th>inside</th><th>a</th></tr></thead><tbody>
<tr><td>list</td><td>item</td></tr>
<tr><td>with</td><td>leading</td></tr>
<tr><td>empty</td><td>lines</td></tr>
</tbody></table>
</li>
<li>
<p>A table:</p>
<table><thead><tr><th>inside</th><th>a</th></tr></thead><tbody>
<tr><td>list</td><td>item</td></tr>
<tr><td>without</td><td>leading</td></tr>
<tr><td>empty</td><td>lines</td></tr>
</tbody></table>
</li>
</ul>
"##;

    test_markdown_html(original, expected, false, false, false);
}

#[test]
fn regression_test_88() {
    let original = r##"a\

b
"##;
    let expected = r##"<p>a\</p>
<p>b</p>
"##;

    test_markdown_html(original, expected, false, false, false);
}

#[test]
fn regression_test_89() {
    let original = r##"a\
* b
"##;
    let expected = r##"<p>a\</p>
<ul>
<li>b</li>
</ul>
"##;

    test_markdown_html(original, expected, false, false, false);
}

#[test]
fn regression_test_90() {
    let original = r##"a\
> b
"##;
    let expected = r##"<p>a\</p>
<blockquote>
<p>b</p>
</blockquote>
"##;

    test_markdown_html(original, expected, false, false, false);
}

#[test]
fn regression_test_91() {
    let original = r##"a\
# b
"##;
    let expected = r##"<p>a\</p>
<h1>b</h1>
"##;

    test_markdown_html(original, expected, false, false, false);
}

#[test]
fn regression_test_92() {
    let original = r##"a\
==
"##;
    let expected = r##"<h1>a\</h1>
"##;

    test_markdown_html(original, expected, false, false, false);
}

#[test]
fn regression_test_93() {
    let original = r##"> a\
>
"##;
    let expected = r##"<blockquote>
<p>a\</p>
</blockquote>
"##;

    test_markdown_html(original, expected, false, false, false);
}

#[test]
fn regression_test_94() {
    let original = r##"<a
>
"##;
    let expected = r##"<p>&lt;a</p>
<blockquote></blockquote>
"##;

    test_markdown_html(original, expected, false, false, false);
}

#[test]
fn regression_test_95() {
    let original = r##"<div
>
"##;
    let expected = r##"<div
>
"##;

    test_markdown_html(original, expected, false, false, false);
}

#[test]
fn regression_test_96() {
    let original = r##"<a
> quote
"##;
    let expected = r##"<p>&lt;a</p>
<blockquote><p>quote</p></blockquote>
"##;

    test_markdown_html(original, expected, false, false, false);
}

#[test]
fn regression_test_97() {
    let original = r##"<div
> not quote
"##;
    let expected = r##"<div
> not quote
"##;

    test_markdown_html(original, expected, false, false, false);
}

#[test]
fn regression_test_98() {
    let original = r##"<a
>quote
"##;
    let expected = r##"<p>&lt;a</p>
<blockquote><p>quote</p></blockquote>
"##;

    test_markdown_html(original, expected, false, false, false);
}

#[test]
fn regression_test_99() {
    let original = r##"<div
>not quote
"##;
    let expected = r##"<div
>not quote
"##;

    test_markdown_html(original, expected, false, false, false);
}

#[test]
fn regression_test_100() {
    let original = r##"> alpha
> | a | b |
> |---|---|
> | c | d |
"##;
    let expected = r##"<blockquote>
<p>alpha</p>
<table>
<thead><tr><th>a</th><th>b</th></tr></thead><tbody>
<tr><td>c</td><td>d</td></tr>
</tbody></table>
</blockquote>
"##;

    test_markdown_html(original, expected, false, false, false);
}

#[test]
fn regression_test_101() {
    let original = r##"***R]*-*
"##;
    let expected = r##"<p>*<em><em>R]</em>-</em></p>
"##;

    test_markdown_html(original, expected, false, false, false);
}

#[test]
fn regression_test_102() {
    let original = r##"****foo*bar*baz****
"##;
    let expected = r##"<p><strong><em><em>foo</em>bar</em>baz</strong>**</p>
"##;

    test_markdown_html(original, expected, false, false, false);
}

#[test]
fn regression_test_103() {
    let original = r##";
*
%
"##;
    let expected = r##"<p>;
*
%</p>
"##;

    test_markdown_html(original, expected, false, false, false);
}

#[test]
fn regression_test_104() {
    let original = r##";
* 
%
"##;
    let expected = r##"<p>;
* 
%</p>
"##;

    test_markdown_html(original, expected, false, false, false);
}

#[test]
fn regression_test_105() {
    let original = r##"<@1>
"##;
    let expected = r##"<p>&lt;@1&gt;</p>
"##;

    test_markdown_html(original, expected, false, false, false);
}

#[test]
fn regression_test_106() {
    let original = r##"---
anything:
    indented4Spaces: true
---
Things
"##;
    let expected = r##"<p>Things</p>
"##;

    test_markdown_html(original, expected, false, true, false);
}

#[test]
fn regression_test_107() {
    let original = r##"---
something:
  nested:
    twice: true
---
Things
"##;
    let expected = r##"<p>Things</p>
"##;

    test_markdown_html(original, expected, false, true, false);
}

#[test]
fn regression_test_108() {
    let original = r##"---
lists:
    - indented 4 spaces
---
Things
"##;
    let expected = r##"<p>Things</p>
"##;

    test_markdown_html(original, expected, false, true, false);
}

#[test]
fn regression_test_109() {
    let original = r##"-

-


-



-
"##;
    let expected = r##"<ul>
<li></li>
<li></li>
<li></li>
<li></li>
</ul>
"##;

    test_markdown_html(original, expected, false, false, false);
}

#[test]
fn regression_test_110() {
    let original = r##"-

  -  .
"##;
    let expected = r##"<ul>
<li></li>
<li><p>.</p></li>
</ul>
"##;

    test_markdown_html(original, expected, false, false, false);
}

#[test]
fn regression_test_111() {
<<<<<<< HEAD
    let original = r##"j***5*=*
"##;
    let expected = r##"<p>j*<em><em>5</em>=</em></p>
=======
    let original = r##"Not enough table

|
|

Not enough table

|x
|

Not enough table

|
|-

Table

|x
|-

Not enough table
| col1 | col2 |
|      | ---- |

Not enough table
| col1 | col2 |
| :    | ---- |

Table
| col1 | col2 |
| ---- | ---- |
"##;
    let expected = r##"<p>Not enough table</p>
<p>|
|</p>
<p>Not enough table</p>
<p>|x
|</p>
<p>Not enough table</p>
<p>|
|-</p>
<p>Table</p>
<table>
<thead><tr><th>x</th></tr></thead>
<tbody>
</tbody>
</table>
<p>Not enough table
| col1 | col2 |
|      | ---- |</p>
<p>Not enough table
| col1 | col2 |
| :    | ---- |</p>
<p>Table</p>
<table>
<thead><tr><th>col1</th><th>col2</th></tr></thead>
<tbody>
</tbody>
</table>
>>>>>>> 259a1c0e
"##;

    test_markdown_html(original, expected, false, false, false);
}<|MERGE_RESOLUTION|>--- conflicted
+++ resolved
@@ -1645,11 +1645,16 @@
 
 #[test]
 fn regression_test_111() {
-<<<<<<< HEAD
     let original = r##"j***5*=*
 "##;
     let expected = r##"<p>j*<em><em>5</em>=</em></p>
-=======
+"##;
+  
+    test_markdown_html(original, expected, false, false, false);
+}
+
+#[test]
+fn regression_test_112() {
     let original = r##"Not enough table
 
 |
@@ -1709,7 +1714,6 @@
 <tbody>
 </tbody>
 </table>
->>>>>>> 259a1c0e
 "##;
 
     test_markdown_html(original, expected, false, false, false);
